--- conflicted
+++ resolved
@@ -3,14 +3,13 @@
 import { runSaga, stdChannel } from '../src'
 import { fork, take, put, select, all } from '../src/effects'
 
-<<<<<<< HEAD
-function storeLike(reducer, state) {
+// TODO: effectMiddleware is not store-like, this shouldnt be here
+// its completely different feature
+// changes to this file should be completely reverted
+// middleware feature should get separate tests
+function storeLike(reducer, state, effectMiddleware) {
   const channel = stdChannel()
-=======
-function storeLike(reducer, state, effectMiddleware) {
-  const em = emitter()
 
->>>>>>> 215768d3
   return {
     channel,
     dispatch: action => {
@@ -19,10 +18,7 @@
       return action
     },
     getState: () => state,
-<<<<<<< HEAD
-=======
-    effectMiddleware
->>>>>>> 215768d3
+    effectMiddleware,
   }
 }
 
@@ -33,14 +29,11 @@
   function reducer(state = {}, action) {
     return action
   }
-  const forkA = fork(fnA);
-  const forkB = fork(fnB);
-  const forkThunk = fork(thunk);
-  const effectMiddleware = (next) => (effect) => {
+  const forkB = fork(fnB)
+  const forkThunk = fork(thunk)
+  const effectMiddleware = next => effect => {
     if (effect === forkThunk) {
-      setTimeout(() => {
-        next(forkB)
-      }, 1)
+      next(forkB)
       return
     }
     return next(effect)
@@ -49,15 +42,8 @@
   const typeSelector = a => a.type
   const task = runSaga(store, root)
 
-  store.dispatch({ type: 'ACTION-1' })
-  store.dispatch({ type: 'ACTION-2' })
-
   function* root() {
-<<<<<<< HEAD
-    yield all([fork(fnA), fork(fnB)])
-=======
-    yield [forkA, forkThunk]
->>>>>>> 215768d3
+    yield all([fork(fnA), forkThunk])
   }
 
   function* fnA() {
@@ -73,9 +59,11 @@
     actual.push(yield select(typeSelector))
   }
 
-  function thunk() {
+  function thunk() {}
 
-  }
+  Promise.resolve()
+    .then(() => store.dispatch({ type: 'ACTION-1' }))
+    .then(() => store.dispatch({ type: 'ACTION-2' }))
 
   const expected = [
     { type: 'ACTION-1' },
@@ -86,26 +74,10 @@
     'ACTION-3',
   ]
 
-<<<<<<< HEAD
   task
     .toPromise()
-    .then(() =>
-      assert.deepEqual(actual, expected, 'runSaga must connect the provided iterator to the store, and run it'),
-    )
-=======
-  task.done
-    .then(() =>
-      assert.deepEqual(actual, expected,
-        'runSaga must connect the provided iterator to the store, and run it'
-      )
-    )
+    .then(() => {
+      assert.deepEqual(actual, expected, 'runSaga must connect the provided iterator to the store, and run it')
+    })
     .catch(err => assert.fail(err))
-})
-
-test('put causing sync dispatch response in store-like subscriber', assert => {
-  const reducer = (state, action) => action.type
-  const store = storeLike(reducer, {})
->>>>>>> 215768d3
-
-  task.toPromise().catch(err => assert.fail(err))
 })