{
  "name": "counter-example",
  "private": true,
  "version": "1.0.2",
  "main": "src/main.js",
  "scripts": {
    "start": "webpack-dev-server",
    "test": "cross-env NODE_ENV=test babel-node test/sagas.js | tap-spec"
  },
  "dependencies": {
    "@babel/polyfill": "^7.0.0",
    "prop-types": "^15.6.2",
    "react": "^16.4.1",
    "react-dom": "^16.4.1",
    "react-redux": "^5.0.7",
    "redux-saga": "^1.0.2"
  },
  "devDependencies": {
    "@babel/core": "^7.0.0",
    "@babel/node": "^7.0.0",
    "@babel/plugin-proposal-object-rest-spread": "^7.0.0",
    "@babel/preset-env": "^7.0.0",
    "@babel/preset-react": "^7.0.0",
    "babel-loader": "^8.0.0",
    "cross-env": "^5.2.0",
    "prop-types": "^15.6.2",
<<<<<<< HEAD
    "react": "^16.4.1",
    "react-dom": "^16.4.1",
    "react-redux": "^6.0.1",
=======
>>>>>>> cb63a9ec
    "tap-spec": "^5.0.0",
    "tape": "^4.8.0",
    "webpack": "^4.15.1",
    "webpack-cli": "^3.0.8",
    "webpack-dev-server": "^3.1.4"
  }
}<|MERGE_RESOLUTION|>--- conflicted
+++ resolved
@@ -24,12 +24,9 @@
     "babel-loader": "^8.0.0",
     "cross-env": "^5.2.0",
     "prop-types": "^15.6.2",
-<<<<<<< HEAD
     "react": "^16.4.1",
     "react-dom": "^16.4.1",
     "react-redux": "^6.0.1",
-=======
->>>>>>> cb63a9ec
     "tap-spec": "^5.0.0",
     "tape": "^4.8.0",
     "webpack": "^4.15.1",
